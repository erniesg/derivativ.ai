#!/usr/bin/env python3
"""
Interactive script to help set up API keys for live testing AND smolagents.
Guides users through getting API keys and setting up .env file.

Run from project root:
    python tools/setup_api_keys.py
"""

import os
from pathlib import Path


def create_env_file():  # noqa: PLR0915
    """Create .env file with user input."""
    env_file = Path(".env")

    if env_file.exists():
        print("📁 .env file already exists!")
        response = input("Do you want to update it? (y/N): ").lower()
        if response != "y":
            return

    print("\n🔑 Setting up API keys for live testing...")
    print("You can get these keys from:")
    print("- OpenAI: https://platform.openai.com/api-keys")
    print("- Anthropic: https://console.anthropic.com/")
    print("- Google: https://makersuite.google.com/app/apikey")
    print("- Hugging Face: https://huggingface.co/settings/tokens (for smolagents)")
<<<<<<< HEAD
    print("- Supabase: https://supabase.com/dashboard/project/api-keys")
=======
    print("- Supabase: https://supabase.com/dashboard/project/_/settings/api")
>>>>>>> 734f1287
    print("\nPress Enter to skip any key you don't have yet or keep existing.\n")

    # Check existing keys
    existing_keys = {}
    if env_file.exists():
        with open(env_file) as f:
            for line in f:
                line = line.strip()
                if "=" in line and not line.startswith("#") and line:
                    key, value = line.split("=", 1)
                    existing_keys[key] = value

    # Collect API keys (showing existing values)
    keys = {}

    current_openai = existing_keys.get("OPENAI_API_KEY", "")
    prompt_openai = f"OpenAI API Key (current: {'***' + current_openai[-4:] if current_openai else 'not set'}): "
    new_openai = input(prompt_openai).strip()
    keys["OPENAI_API_KEY"] = new_openai if new_openai else current_openai

    current_anthropic = existing_keys.get("ANTHROPIC_API_KEY", "")
    prompt_anthropic = f"Anthropic API Key (current: {'***' + current_anthropic[-4:] if current_anthropic else 'not set'}): "
    new_anthropic = input(prompt_anthropic).strip()
    keys["ANTHROPIC_API_KEY"] = new_anthropic if new_anthropic else current_anthropic

    current_google = existing_keys.get("GOOGLE_API_KEY", "")
    prompt_google = f"Google API Key (current: {'***' + current_google[-4:] if current_google else 'not set'}): "
    new_google = input(prompt_google).strip()
    keys["GOOGLE_API_KEY"] = new_google if new_google else current_google

    print("\n🤖 For smolagents model reasoning:")
    current_hf = existing_keys.get("HF_TOKEN", "")
    prompt_hf = (
        f"Hugging Face Token (current: {'***' + current_hf[-4:] if current_hf else 'not set'}): "
    )
    new_hf = input(prompt_hf).strip()
    keys["HF_TOKEN"] = new_hf if new_hf else current_hf

<<<<<<< HEAD
    current_supabase = existing_keys.get("SUPABASE_URL", "")
    prompt_supabase = f"Supabase URL (current: {'***' + current_supabase[-4:] if current_supabase else 'not set'}): "
    new_supabase = input(prompt_supabase).strip()
    keys["SUPABASE_URL"] = new_supabase if new_supabase else current_supabase

    current_supabase_service_role_key = existing_keys.get("SUPABASE_SERVICE_ROLE_KEY", "")
    prompt_supabase_service_role_key = f"Supabase Service Role Key (current: {'***' + current_supabase_service_role_key[-4:] if current_supabase_service_role_key else 'not set'}): "
    new_supabase_service_role_key = input(prompt_supabase_service_role_key).strip()
    keys["SUPABASE_SERVICE_ROLE_KEY"] = new_supabase_service_role_key if new_supabase_service_role_key else current_supabase_service_role_key
=======
    print("\n🗄️ For database persistence:")
    current_supabase_url = existing_keys.get("SUPABASE_URL", "")
    prompt_supabase_url = f"Supabase URL (current: {'***' + current_supabase_url[-10:] if current_supabase_url else 'not set'}): "
    new_supabase_url = input(prompt_supabase_url).strip()
    keys["SUPABASE_URL"] = new_supabase_url if new_supabase_url else current_supabase_url

    current_supabase_key = existing_keys.get("SUPABASE_ANON_KEY", "")
    prompt_supabase_key = f"Supabase Anon Key (current: {'***' + current_supabase_key[-4:] if current_supabase_key else 'not set'}): "
    new_supabase_key = input(prompt_supabase_key).strip()
    keys["SUPABASE_ANON_KEY"] = new_supabase_key if new_supabase_key else current_supabase_key
>>>>>>> 734f1287

    # Optional overrides
    print("\n⚙️  Optional configuration (press Enter for defaults):")

    temp = input("Default temperature (0.7): ").strip()
    if temp:
        keys["LLM_DEFAULT_TEMPERATURE"] = temp

    provider = input("Default provider (openai): ").strip()
    if provider and provider in ["openai", "anthropic", "google"]:
        keys["LLM_PROVIDERS_DEFAULT_PROVIDER"] = provider

    # Preserve other existing settings
    other_settings = {}
    if env_file.exists():
        with open(env_file) as f:
            for line in f:
                line = line.strip()
                if "=" in line and not line.startswith("#") and line:
                    key, value = line.split("=", 1)
                    if key not in keys:
                        other_settings[key] = value

    # Write .env file
    env_content = []
    env_content.append("# LLM Provider API Keys")

    for key, value in keys.items():
        if value:
            env_content.append(f"{key}={value}")
        else:
            env_content.append(f"# {key}=your-key-here")

    env_content.extend(
        [
            "",
            "# Development Settings",
        ]
    )

    # Add other existing settings
    for key, value in other_settings.items():
        env_content.append(f"{key}={value}")

    # Add defaults if not present
    defaults = {
        "DEBUG": "false",
        "LOG_LEVEL": "INFO",
        "DEMO_MODE": "false",
        "USE_MOCK_LLM": "false",
    }

    for key, default_value in defaults.items():
        if key not in other_settings:
            env_content.append(f"{key}={default_value}")

    with open(env_file, "w") as f:
        f.write("\n".join(env_content))

    print(f"\n✅ Created {env_file}")

    # Count valid keys
    valid_llm_keys = sum(1 for k, v in keys.items() if v and k.endswith("_API_KEY"))
    has_hf_token = bool(keys.get("HF_TOKEN"))
    has_supabase = bool(keys.get("SUPABASE_URL") and keys.get("SUPABASE_ANON_KEY"))

    print("\n🎯 Setup Summary:")
    print(f"   LLM API keys: {valid_llm_keys}")
    print(f"   HF token: {'✅' if has_hf_token else '❌'}")
    print(f"   Supabase: {'✅' if has_supabase else '❌'}")

    if valid_llm_keys > 0 or has_hf_token:
        print("\n🚀 Ready to test! Try:")
        if valid_llm_keys > 0:
            print("   python examples/live_apis.py  # Test LLM APIs")
        if has_hf_token:
            print("   python examples/smolagents_interactive_demo.py  # Interactive smolagents")
        print("   python examples/smolagents_tools_demo.py  # Tools demo")
        if has_supabase:
            print("   python -m pytest tests/integration/  # Run integration tests with Supabase")
            print("   uvicorn src.api.main:app --reload  # Start FastAPI server with database")
    else:
        print("\n⚠️  No API keys added. You can:")
        print("   1. Edit .env file manually")
        print("   2. Run this script again")
        print("   3. Use mock services for development")


def show_pricing_info():
    """Show pricing information for the cheapest models."""
    print("\n💰 Pricing for cheapest models we use:")
    print("=" * 50)

    print("🔵 OpenAI gpt-4o-mini:")
    print("   Input:  $0.000150 / 1K tokens")
    print("   Output: $0.000600 / 1K tokens")
    print("   ~$0.01 for 1000 questions")

    print("\n🟠 Anthropic claude-3-5-haiku:")
    print("   Input:  $0.80 / 1M tokens")
    print("   Output: $4.00 / 1M tokens")
    print("   ~$0.005 for 1000 questions")

    print("\n🔴 Google gemini-1.5-flash:")
    print("   Free tier: 15 requests/minute")
    print("   Paid: $0.075 / 1M input tokens")
    print("   $0.30 / 1M output tokens")

    print("\n🤖 Hugging Face Inference API:")
    print("   Free tier: Rate limited")
    print("   Paid: Varies by model")
    print("   Used by smolagents for model reasoning")

    print("\n🎯 Recommendation: Start with Anthropic (cheapest) or Google (free tier)")
    print("🎯 For smolagents: Get free HF token for model reasoning")


def show_getting_started():
    """Show getting started instructions."""
    print("\n🚀 Getting Started with Live API Testing:")
    print("=" * 50)

    print("1. Get API keys (free credits available):")
    print("   • OpenAI: $5 free credit for new users")
    print("   • Anthropic: $5 free credit for new users")
    print("   • Google: Free tier with rate limits")

    print("\n2. Set up .env file:")
    print("   python tools/setup_api_keys.py")

    print("\n3. Test your setup:")
    print("   python examples/live_apis.py")
    print("   python examples/smolagents_interactive_demo.py")

    print("\n4. Use in development:")
    print("   • Agents will automatically use your API keys")
    print("   • Configuration system handles provider switching")
    print("   • Costs are tracked and estimated")
    print("   • Smolagents uses HF_TOKEN for model reasoning")

    print("\n5. For development without API keys:")
    print("   • Set USE_MOCK_LLM=true in .env")
    print("   • MockLLMService will generate realistic responses")
    print("   • Smolagents will work in tools-only mode without HF_TOKEN")


def _load_env_vars():
    """Load environment variables from .env file."""
    from pathlib import Path

    env_file = Path(".env")
    env_vars = {}

    if env_file.exists():
        with open(env_file) as f:
            for line in f:
                line = line.strip()
                if "=" in line and not line.startswith("#") and line:
                    key, value = line.split("=", 1)
                    env_vars[key] = value
    return env_vars


def _check_api_availability(env_vars):
    """Check which APIs are available."""
    has_hf_token = bool(
        os.getenv("HF_TOKEN")
        or os.getenv("HUGGINGFACE_API_TOKEN")
        or env_vars.get("HF_TOKEN")
        or env_vars.get("HUGGINGFACE_API_TOKEN")
    )
    has_llm_keys = any(
        [
            os.getenv("OPENAI_API_KEY") or env_vars.get("OPENAI_API_KEY"),
            os.getenv("ANTHROPIC_API_KEY") or env_vars.get("ANTHROPIC_API_KEY"),
            os.getenv("GOOGLE_API_KEY") or env_vars.get("GOOGLE_API_KEY"),
        ]
    )

    available_apis = []
    if os.getenv("OPENAI_API_KEY") or env_vars.get("OPENAI_API_KEY"):
        available_apis.append("OpenAI")
    if os.getenv("ANTHROPIC_API_KEY") or env_vars.get("ANTHROPIC_API_KEY"):
        available_apis.append("Anthropic")
    if os.getenv("GOOGLE_API_KEY") or env_vars.get("GOOGLE_API_KEY"):
        available_apis.append("Google")

    return has_hf_token, has_llm_keys, available_apis


def test_smolagents_setup():
    """Test if smolagents is properly configured."""
    print("\n🧪 Testing smolagents setup...")
    print("=" * 40)

    try:
        # Load environment variables
        env_vars = _load_env_vars()

        # Check if smolagents is installed
        try:
            import smolagents  # noqa: F401
        except ImportError:
            print("❌ smolagents not installed")
            print("   Install with: pip install smolagents")
            return False
        print("✅ smolagents installed")

        # Check API availability
        has_hf_token, has_llm_keys, available_apis = _check_api_availability(env_vars)

        print(f"✅ HF_TOKEN: {'Found' if has_hf_token else 'Missing'}")
        print(f"✅ LLM APIs: {'Found' if has_llm_keys else 'Missing'}")

        if has_llm_keys:
            print(f"   Available: {', '.join(available_apis)}")

        # Test smolagents integration
        from src.agents.smolagents_integration import create_derivativ_agent

        agent = create_derivativ_agent(agent_type="question_generator")
        print("✅ Derivativ smolagents agent created")

        if has_hf_token:
            print("🚀 Ready for full interactive smolagents experience!")
            print("   Run: python examples/smolagents_interactive_demo.py")
        else:
            print("⚠️  Tools-only mode (no model reasoning)")
            print("   Set HF_TOKEN for full interactive experience")
            print("   Run: python examples/smolagents_tools_demo.py")

        if has_llm_keys:
            print("✅ Our tools will use real LLM APIs")
        else:
            print("⚠️  Our tools will use mock responses")

        return True

    except ImportError as e:
        print(f"❌ smolagents not installed: {e}")
        print("   Install with: pip install smolagents")
        return False
    except Exception as e:
        print(f"❌ Setup test failed: {e}")
        return False


def main():
    """Main setup wizard."""
    print("🎯 Derivativ LLM API & Smolagents Setup Wizard")
    print("=" * 50)

    while True:
        print("\nWhat would you like to do?")
        print("1. Set up API keys (.env file)")
        print("2. Test smolagents setup")
        print("3. Show pricing information")
        print("4. Show getting started guide")
        print("5. Exit")

        choice = input("\nChoice (1-5): ").strip()

        if choice == "1":
            create_env_file()
        elif choice == "2":
            test_smolagents_setup()
        elif choice == "3":
            show_pricing_info()
        elif choice == "4":
            show_getting_started()
        elif choice == "5":
            print("👋 Happy coding!")
            break
        else:
            print("❌ Invalid choice, please try again.")


if __name__ == "__main__":
    main()<|MERGE_RESOLUTION|>--- conflicted
+++ resolved
@@ -27,11 +27,7 @@
     print("- Anthropic: https://console.anthropic.com/")
     print("- Google: https://makersuite.google.com/app/apikey")
     print("- Hugging Face: https://huggingface.co/settings/tokens (for smolagents)")
-<<<<<<< HEAD
-    print("- Supabase: https://supabase.com/dashboard/project/api-keys")
-=======
     print("- Supabase: https://supabase.com/dashboard/project/_/settings/api")
->>>>>>> 734f1287
     print("\nPress Enter to skip any key you don't have yet or keep existing.\n")
 
     # Check existing keys
@@ -70,17 +66,6 @@
     new_hf = input(prompt_hf).strip()
     keys["HF_TOKEN"] = new_hf if new_hf else current_hf
 
-<<<<<<< HEAD
-    current_supabase = existing_keys.get("SUPABASE_URL", "")
-    prompt_supabase = f"Supabase URL (current: {'***' + current_supabase[-4:] if current_supabase else 'not set'}): "
-    new_supabase = input(prompt_supabase).strip()
-    keys["SUPABASE_URL"] = new_supabase if new_supabase else current_supabase
-
-    current_supabase_service_role_key = existing_keys.get("SUPABASE_SERVICE_ROLE_KEY", "")
-    prompt_supabase_service_role_key = f"Supabase Service Role Key (current: {'***' + current_supabase_service_role_key[-4:] if current_supabase_service_role_key else 'not set'}): "
-    new_supabase_service_role_key = input(prompt_supabase_service_role_key).strip()
-    keys["SUPABASE_SERVICE_ROLE_KEY"] = new_supabase_service_role_key if new_supabase_service_role_key else current_supabase_service_role_key
-=======
     print("\n🗄️ For database persistence:")
     current_supabase_url = existing_keys.get("SUPABASE_URL", "")
     prompt_supabase_url = f"Supabase URL (current: {'***' + current_supabase_url[-10:] if current_supabase_url else 'not set'}): "
@@ -91,8 +76,7 @@
     prompt_supabase_key = f"Supabase Anon Key (current: {'***' + current_supabase_key[-4:] if current_supabase_key else 'not set'}): "
     new_supabase_key = input(prompt_supabase_key).strip()
     keys["SUPABASE_ANON_KEY"] = new_supabase_key if new_supabase_key else current_supabase_key
->>>>>>> 734f1287
-
+    
     # Optional overrides
     print("\n⚙️  Optional configuration (press Enter for defaults):")
 
